--- conflicted
+++ resolved
@@ -112,13 +112,8 @@
     def with_target_id(self, target_id):
         self.target_id = target_id
 
-<<<<<<< HEAD
-    def with_source_id(self, target_id):
-        self.source_id = target_id
-=======
     def with_source_id(self, source_id):
         self.source_id = source_id
->>>>>>> 69f9ef0c
 
     def with_name(self, name):
         self.name = name
